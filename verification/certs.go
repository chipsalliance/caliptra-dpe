// Licensed under the Apache-2.0 license

package verification

import (
	"bytes"
	"crypto/x509"
	"crypto/x509/pkix"
	"encoding/asn1"
	"encoding/binary"
	"fmt"
	"reflect"
	"time"

	"golang.org/x/exp/slices"
)

var (
	OidExtensionAuthorityKeyIdentifier = asn1.ObjectIdentifier{2, 5, 29, 35}
	OidExtensionBasicConstraints       = asn1.ObjectIdentifier{2, 5, 29, 19}
	OidExtensionExtKeyUsage            = asn1.ObjectIdentifier{2, 5, 29, 37}
	OidExtensionTcgDiceUeid            = asn1.ObjectIdentifier{2, 23, 133, 5, 4, 4}
	OidExtensionTcgDiceMultiTcbInfo    = asn1.ObjectIdentifier{2, 23, 133, 5, 4, 5}
	OidExtensionTcgDiceKpIdentityInit  = asn1.ObjectIdentifier{2, 23, 133, 5, 4, 100, 6}
	OidExtensionTcgDiceKpIdentityLoc   = asn1.ObjectIdentifier{2, 23, 133, 5, 4, 100, 7}
	OidExtensionTcgDiceKpAttestInit    = asn1.ObjectIdentifier{2, 23, 133, 5, 4, 100, 8}
	OidExtensionTcgDiceKpAttestLoc     = asn1.ObjectIdentifier{2, 23, 133, 5, 4, 100, 9}
	OidExtensionTcgDiceKpAssertInit    = asn1.ObjectIdentifier{2, 23, 133, 5, 4, 100, 10}
	OidExtensionTcgDiceKpAssertLoc     = asn1.ObjectIdentifier{2, 23, 133, 5, 4, 100, 11}
	OidExtensionTcgDiceKpEca           = asn1.ObjectIdentifier{2, 23, 133, 5, 4, 100, 12}
	OidSHA256                          = asn1.ObjectIdentifier{2, 16, 840, 1, 101, 3, 4, 2, 1}
	OidSHA384                          = asn1.ObjectIdentifier{2, 16, 840, 1, 101, 3, 4, 2, 2}
)

var TcgDiceCriticalExtensions = [...]string{
	OidExtensionTcgDiceMultiTcbInfo.String(),
	OidExtensionTcgDiceUeid.String(),
}

var TcgDiceExtendedKeyUsages = [...]string{
	OidExtensionTcgDiceKpIdentityLoc.String(),
	OidExtensionTcgDiceKpAttestLoc.String(),
}

// tcg-dice-Ueid OBJECT IDENTIFIER ::= {tcg-dice 4}
//
//	TcgUeid ::== SEQUENCE {
//			ueid OCTET STRING
//	}
type TcgUeidExtension struct {
	Ueid []uint8 `asn1:"ueid,implicit"`
}

// tcg-dice-MultiTcbInfo OBJECT IDENTIFIER ::= {tcg-dice 5}
// DiceTcbInfoSeq ::= SEQUENCE SIZE (1..MAX) OF DiceTcbInfo
//
// tcg-dice-TcbInfo OBJECT IDENTIFIER ::= {tcg-dice 1}
//
// DiceTcbInfo 	::== SEQUENCE {
// 		vendor		[0] IMPLICIT UTF8String OPTIONAL,
// 		model 		[1] IMPLICIT UTF8String OPTIONAL,
// 		version 	[2] IMPLICIT UTF8String OPTIONAL,
// 		svn 		[3] IMPLICIT INTEGER OPTIONAL,
// 		layer 		[4] IMPLICIT INTEGER OPTIONAL,
// 		index 		[5] IMPLICIT INTEGER OPTIONAL,
// 		fwids 		[6] IMPLICIT FWIDLIST OPTIONAL,
// 		flags 		[7] IMPLICIT OperationalFlags OPTIONAL,
//		vendorInfo 	[8] IMPLICIT OCTET STRING OPTIONAL,
// 		type 		[9] IMPLICIT OCTET STRING OPTIONAL,
// }
//
// FWIDLIST ::== SEQUENCE SIZE (1..MAX) OF FWID
// FWID ::== SEQUENCE {
// 		hashAlg 	OBJECT IDENTIFIER,
// 		digest 		OCTET STRING
// }
//
// OperationalFlags ::= BIT STRING {
// 		notConfigured (0),
// 		notSecure (1),
// 		recovery (2),
//  	debug (3)
// }

type Fwid struct {
	HashAlg asn1.ObjectIdentifier
	Digest  []byte
}

type DiceTcbInfo struct {
	Vendor     string          `asn1:"optional,tag:0,utf8"`
	Model      string          `asn1:"optional,tag:1,utf8"`
	Version    string          `asn1:"optional,tag:2,utf8"`
	SVN        int             `asn1:"optional,tag:3"`
	Layer      int             `asn1:"optional,tag:4"`
	Index      int             `asn1:"optional,tag:5"`
	Fwids      []Fwid          `asn1:"optional,tag:6"`
	Flags      OperationalFlag `asn1:"optional,tag:7"`
	VendorInfo []byte          `asn1:"optional,tag:8"`
	Type       []byte          `asn1:"optional,tag:9"`
}

type OperationalFlag int

const (
	NotConfigured OperationalFlag = iota
	NotSecure
	Debug
	Recovery
)

<<<<<<< HEAD
type TcgMultiTcbInfo = []DiceTcbInfo
=======
// This file is used to test the certify key command.
var (
	OidExtensionKeyUsage               = asn1.ObjectIdentifier{2, 5, 29, 15}
	OidExtensionAuthorityKeyIdentifier = asn1.ObjectIdentifier{2, 5, 29, 35}
	OidExtensionBasicConstraints       = asn1.ObjectIdentifier{2, 5, 29, 19}
	OidExtensionExtKeyUsage            = asn1.ObjectIdentifier{2, 5, 29, 37}
	OidExtensionTcgDiceUeid            = asn1.ObjectIdentifier{2, 23, 133, 5, 4, 4}
	OidExtensionTcgDiceMultiTcbInfo    = asn1.ObjectIdentifier{2, 23, 133, 5, 4, 5}
	OidExtensionTcgDiceKpIdentityInit  = asn1.ObjectIdentifier{2, 23, 133, 5, 4, 100, 6}
	OidExtensionTcgDiceKpIdentityLoc   = asn1.ObjectIdentifier{2, 23, 133, 5, 4, 100, 7}
	OidExtensionTcgDiceKpAttestInit    = asn1.ObjectIdentifier{2, 23, 133, 5, 4, 100, 8}
	OidExtensionTcgDiceKpAttestLoc     = asn1.ObjectIdentifier{2, 23, 133, 5, 4, 100, 9}
	OidExtensionTcgDiceKpAssertInit    = asn1.ObjectIdentifier{2, 23, 133, 5, 4, 100, 10}
	OidExtensionTcgDiceKpAssertLoc     = asn1.ObjectIdentifier{2, 23, 133, 5, 4, 100, 11}
	OidExtensionTcgDiceKpEca           = asn1.ObjectIdentifier{2, 23, 133, 5, 4, 100, 12}
	OidSHA256                          = asn1.ObjectIdentifier{2, 16, 840, 1, 101, 3, 4, 2, 1}
	OidSHA384                          = asn1.ObjectIdentifier{2, 16, 840, 1, 101, 3, 4, 2, 2}
)

type BasicConstraints struct {
	IsCA              bool `asn1`
	PathLenConstraint int  `asn1:"optional"`
}
>>>>>>> 229cafbe

// A tcg-dice-MultiTcbInfo extension.
// This extension SHOULD be marked as critical.
func getMultiTcbInfo(extensions []pkix.Extension) (TcgMultiTcbInfo, error) {
	var multiTcbInfo TcgMultiTcbInfo
	for _, ext := range extensions {
		if ext.Id.Equal(OidExtensionTcgDiceMultiTcbInfo) {
			if !ext.Critical {
				return multiTcbInfo, fmt.Errorf("multiTcbInfo extension is not marked as CRITICAL")
			}
			_, err := asn1.Unmarshal(ext.Value, &multiTcbInfo)
			if err != nil {
<<<<<<< HEAD
				// multiTcb info is not provided in leaf
				return multiTcbInfo, fmt.Errorf("failed to unmarshal MultiTcbInfo field: %v", err)
=======
				return multiTcbInfo, fmt.Errorf("[ERROR]: Failed to unmarshal MultiTcbInfo field: %v", err)
>>>>>>> 229cafbe
			}
			break
		}
	}
	return multiTcbInfo, nil
}

func getBasicConstraints(extensions []pkix.Extension) (BasicConstraints, error) {
	var bc BasicConstraints
	for _, ext := range extensions {
		if ext.Id.Equal(OidExtensionBasicConstraints) {
			if !ext.Critical {
				return bc, fmt.Errorf("[ERROR]: BasicConstraints extension is not marked as CRITICAL")
			}
			_, err := asn1.Unmarshal(ext.Value, &bc)
			if err != nil {
				return bc, fmt.Errorf("[ERROR]: Failed to unmarshal BasicConstraints extension: %v", err)
			}
			break
		}
	}
	return bc, nil
}

func getUeid(extensions []pkix.Extension) (TcgUeidExtension, error) {
	var ueid TcgUeidExtension
	for _, ext := range extensions {
		if ext.Id.Equal(OidExtensionTcgDiceUeid) {
			if !ext.Critical {
				return ueid, fmt.Errorf("[ERROR]: UEID extension is not marked as CRITICAL")
			}
			_, err := asn1.Unmarshal(ext.Value, &ueid)
			if err != nil {
				return ueid, fmt.Errorf("[ERROR]: Failed to unmarshal UEID extension: %v", err)
			}
			break
		}
	}
	return ueid, nil
}

func getExtendedKeyUsages(extensions []pkix.Extension) ([]asn1.ObjectIdentifier, error) {
	var eku []asn1.ObjectIdentifier
	for _, ext := range extensions {
		if ext.Id.Equal(OidExtensionExtKeyUsage) {
			if !ext.Critical {
				return eku, fmt.Errorf("[ERROR]: ExtKeyUsage extension is not marked as CRITICAL")
			}
			_, err := asn1.Unmarshal(ext.Value, &eku)
			if err != nil {
				return eku, fmt.Errorf("[ERROR]: Failed to unmarshal ExtKeyUsage extension: %v", err)
			}
			break
		}
	}
	return eku, nil
}

func getKeyUsage(extensions []pkix.Extension) (x509.KeyUsage, error) {
	var usageBits asn1.BitString
	for _, ext := range extensions {
		if ext.Id.Equal(OidExtensionKeyUsage) {
			if !ext.Critical {
				return x509.KeyUsage(0), fmt.Errorf("[ERROR]: KeyUsage extension is not marked as CRITICAL")
			}
			_, err := asn1.Unmarshal(ext.Value, &usageBits)
			if err != nil {
				return x509.KeyUsage(0), fmt.Errorf("[ERROR]: Failed to unmarshal KeyUsage extension: %v", err)
			}
			break
		}
	}

	var usage int
	for i := 0; i < 9; i++ {
		if usageBits.At(i) != 0 {
			usage |= 1 << uint(i)
		}
	}
	return x509.KeyUsage(usage), nil
}

func getTcbInfoForHandle(c DPEClient, handle *ContextHandle) (*ContextHandle, DiceTcbInfo, error) {
	outHandle := handle

	// Get digest size
	profile, err := c.GetProfile()
	if err != nil {
		return outHandle, DiceTcbInfo{}, fmt.Errorf("cannot get profile: %s", err)
	}

	digestLen := profile.Profile.GetDigestSize()
	label := make([]byte, digestLen)

	certifiedKey, err := c.CertifyKey(outHandle, label, CertifyKeyX509, 0)
	if err != nil {
		return outHandle, DiceTcbInfo{}, fmt.Errorf("could not certify key: %s", err)
	}

	outHandle = &certifiedKey.Handle
	leafCertBytes := certifiedKey.Certificate

	var leafCert *x509.Certificate

	// Check whether certificate is DER encoded.
	if leafCert, err = x509.ParseCertificate(leafCertBytes); err != nil {
		return outHandle, DiceTcbInfo{}, err
	}

	// Get DICE information from MultiTcbInfo Extension
	multiTcbInfo, err := getMultiTcbInfo(leafCert.Extensions)
	if err != nil {
		return outHandle, DiceTcbInfo{}, err
	}

	if len(multiTcbInfo) == 0 {
		return outHandle, DiceTcbInfo{}, fmt.Errorf("certificate MutliTcbInfo is empty")
	}

	return outHandle, multiTcbInfo[0], nil
}

// Removes the critical extensions that are unknown to x509 package
// but defined in DPE certificate profile specification for cert chain validation
// UnhandledCriticalExtensions may have only custom extensions mentioned in spec
// unknownExtnMap collects extensions unknown to both x509 and the DICE certificate profiles spec
// positive case expects the unknownExtnMap to be empty.
func removeTcgDiceCriticalExtensions(certs []*x509.Certificate) error {
	unknownExtnMap := map[string][]string{}
	for _, cert := range certs {
		if len(cert.UnhandledCriticalExtensions) > 0 {
			unknownExtns := []string{}
			for _, extn := range cert.UnhandledCriticalExtensions {
				if !slices.Contains(TcgDiceCriticalExtensions[:], extn.String()) {
					unknownExtns = append(unknownExtns, extn.String())
				}
			}

			if len(unknownExtnMap) == 0 {
				cert.UnhandledCriticalExtensions = []asn1.ObjectIdentifier{}
			} else {
				unknownExtnMap[cert.Subject.String()] = unknownExtns
			}
		}
	}
	// The error details in this map will be logged
	msg := ""
	if len(unknownExtnMap) > 0 {
		for certSubject, ext := range unknownExtnMap {
			msg += fmt.Errorf("certificate \"%s\" has unhandled critical extension \"%s\"", certSubject, ext).Error()
		}
		return fmt.Errorf("%s", msg)
	}
	return nil
}

// Ignores extended key usages that are unknown to x509 package
// but atleast defined in DPE certificate profile specification for cert chain validation
// UnhandledExtendedKeyUsages may have only custom key usages mentioned in spec
// unknownKeyUsagesMap collects keyusages unknown to both x509 and the DICE certificate profiles spec
// positive case expects the unknownKeyUsagesMap to be empty.
func removeTcgDiceExtendedKeyUsages(certs []*x509.Certificate) error {
	unknownKeyUsagesMap := map[string][]string{}
	for _, cert := range certs {
		if len(cert.UnknownExtKeyUsage) > 0 {
			unknownKeyUsages := []string{}
			for _, eku := range cert.UnknownExtKeyUsage {
				if !slices.Contains(TcgDiceExtendedKeyUsages[:], eku.String()) {
					unknownKeyUsages = append(unknownKeyUsages, eku.String())
				}
			}

			if len(unknownKeyUsagesMap) == 0 {
				cert.UnknownExtKeyUsage = []asn1.ObjectIdentifier{}
			} else {
				unknownKeyUsagesMap[cert.Subject.String()] = unknownKeyUsages
			}
		}
	}
	// The error details in this map will be logged
	msg := ""
	if len(unknownKeyUsagesMap) > 0 {
		for certSubject, ext := range unknownKeyUsagesMap {
			msg += fmt.Errorf("certificate \"%s\" has unhandled critical extension \"%s\"", certSubject, ext).Error()
		}
		return fmt.Errorf("%s", msg)
	}
	return nil
}

// A tcg-dice-Ueid extension MUST be added
// UEID extension be populated by the LABEL input parameter to CertifyKey command
// The extension SHOULD be marked as critical
func checkTcgUeidExtension(c *x509.Certificate, label []byte) error {
	isFound := false
	// Check UEID extension
	for _, ext := range c.Extensions {
		if ext.Id.Equal(OidExtensionTcgDiceUeid) {
			isFound = true
			if !ext.Critical {
				return fmt.Errorf("tcg-dice-Ueid extension is NOT marked as CRITICAL")
			}
			var ueid TcgUeidExtension = TcgUeidExtension{}
			_, err := asn1.Unmarshal(ext.Value, &ueid)
			if err != nil {
				return fmt.Errorf("unable to unmarshal value of UEID extension, %s", err.Error())
			}

			if !reflect.DeepEqual(ueid.Ueid, label) {
				// Ueid extn value doen not match the label
				return fmt.Errorf("tcg-dice-Ueid value does not match with the \"Label\" of certified key")
			}
			break
		}
	}
	if !isFound {
		return fmt.Errorf("tcg-dice-Ueid extension is missing")
	}
	return nil
}

// Checks whether the VendorInfo is 4-bytes TARGET_LOCALITY parameter
func checkDiceTcbVendorInfo(currentTcbInfo DiceTcbInfo, targetLocality uint32) error {
	var err error
	expectedVendorInfo := make([]byte, 4)
	binary.BigEndian.PutUint32(expectedVendorInfo, targetLocality)
	if !bytes.Equal(currentTcbInfo.VendorInfo, expectedVendorInfo) {
		err = fmt.Errorf("unexpected VendorInfo for current DICE TCB block, want %v but got %v", expectedVendorInfo, currentTcbInfo.VendorInfo)
	}
	return err
}

// Checks whether INPUT_TYPE passed to a deriveChild Request
// populates the "type" field in the DiceTcbInfo extension.
func checkCurrentDiceTcbTciType(currentTcbInfo DiceTcbInfo, expectedTciType uint32) error {
	var err error
	expectedTciTypeBytes := make([]byte, 4)
	binary.BigEndian.PutUint32(expectedTciTypeBytes, expectedTciType)
	if !bytes.Equal(currentTcbInfo.Type, expectedTciTypeBytes) {
		err = fmt.Errorf("unexpected TCI type for current DICE TCB block, want %v but got %v", expectedTciTypeBytes, currentTcbInfo.Type)
	}
	return err
}

// Checks whether the Hash Algorithm field in FWID block is correct
func checkDiceTcbHashAlgorithm(currentTcbInfo DiceTcbInfo, hashAlg asn1.ObjectIdentifier) error {
	for _, fwid := range currentTcbInfo.Fwids {
		if !fwid.HashAlg.Equal(hashAlg) {
			return fmt.Errorf("unexpected hash algorithm in FWID block, expected %s but got %s", hashAlg, fwid.HashAlg)
		}
	}
	return nil
}

// Checks whether certificate extended key usage is as per spec
// OID for ExtendedKeyUsage Extension: 2.5.29.37
// The ExtendedKeyUsage extension SHOULD be marked as critical
// If IsCA = true, the extension SHOULD contain tcg-dice-kp-eca
// If IsCA = false, the extension SHOULD contain tcg-dice-kp-attestLoc
func checkExtendedKeyUsages(c *x509.Certificate) error {
	extKeyUsage := []asn1.ObjectIdentifier{}

	for _, ext := range c.Extensions {
		if ext.Id.Equal(OidExtensionExtKeyUsage) { // OID for ExtKeyUsage extension
			// Extract the OID value from the extension
			_, err := asn1.Unmarshal(ext.Value, &extKeyUsage)
			if err != nil {
				return fmt.Errorf("unable to unmarshal the Extended Key Usage extension: %v", err)
			}

			if !ext.Critical {
				return fmt.Errorf("extended key usage is not marked critical")
			}
			break
		}
	}

	if len(extKeyUsage) == 0 {
		return fmt.Errorf("extended key usage is empty")
	}

	// Iterate over the OIDs in the ExtKeyUsage extension
	isExtendedKeyUsageValid := false
	var expectedKeyUsage asn1.ObjectIdentifier
	expectedKeyUsageName := ""
	if c.IsCA {
		expectedKeyUsage = OidExtensionTcgDiceKpEca
		expectedKeyUsageName = "tcg-dice-kp-eca"
	} else {
		expectedKeyUsage = OidExtensionTcgDiceKpAttestLoc
		expectedKeyUsageName = "tcg-dice-kp-attest-loc"
	}

	for _, oid := range extKeyUsage {
		if oid.Equal(expectedKeyUsage) {
			isExtendedKeyUsageValid = true
			break
		}
	}
	if !isExtendedKeyUsageValid {
		return fmt.Errorf("certificate has IsCA: %v  and does not contain specified key usage: %s", c.IsCA, expectedKeyUsageName)
	}
	return nil
}

// Checks for KeyUsage Extension as per spec
// If IsCA = true, KeyUsage extension MUST contain DigitalSignature and KeyCertSign
// If IsCA = false, KeyUsage extension MUST contain  only DigitalSignature
func checkKeyExtensions(c *x509.Certificate) error {
	var allowedKeyUsages x509.KeyUsage
	var err error

	if c.IsCA {
		allowedKeyUsages = x509.KeyUsageDigitalSignature | x509.KeyUsageCertSign
	} else {
		allowedKeyUsages = x509.KeyUsageDigitalSignature
	}

	certKeyUsageList := getKeyUsageNames(c.KeyUsage)
	allowedKeyUsageList := getKeyUsageNames(allowedKeyUsages)
	if c.KeyUsage != allowedKeyUsages {
		err = fmt.Errorf("certificate has IsCA: %v and has got %v but want %v", c.IsCA, certKeyUsageList, allowedKeyUsageList)
	}
	return err

}

// Validates basic constraints in certificate against the input flag passed to CertifyKey command
// BasicConstraints extension MUST be included
// If CertifyKey AddIsCA is set, IsCA MUST be set to true.
// If CertifyKey AddIsCA is NOT set, IsCA MUST be set to false
func checkBasicConstraints(c *x509.Certificate, flags CertifyKeyFlags) error {
	var err error
	flagsBuf := &bytes.Buffer{}
	binary.Write(flagsBuf, binary.LittleEndian, flags)

	flagIsCA := CertifyAddIsCA&flags != 0
	if flagIsCA != c.IsCA {
		err = fmt.Errorf("basic constraint IsCA must be %v, got %v", flagIsCA, c.IsCA)
	}
	return err
}

// Builds and verifies certificate chain.
func validateLeafCertChain(certChain []*x509.Certificate, leafCert *x509.Certificate) error {
	var err error
	certsToProcess := []*x509.Certificate{leafCert}

	// Remove unhandled critical extensions reported by x509 but defined in spec
	if err = removeTcgDiceCriticalExtensions(certsToProcess); err != nil {
		return err
	}

	// Remove unhandled extended key usages reported by x509 but defined in spec
	if err = removeTcgDiceExtendedKeyUsages(certsToProcess); err != nil {
		return err
	}

	// Build verify options
	var opts *x509.VerifyOptions
	if opts, err = buildVerifyOptions(certChain); err != nil {
		return err
	}

	// Certificate chain validation for leaf
	chains, err := leafCert.Verify(*opts)
	if err != nil {
		// Unable to build certificate chain from leaf to root
		return fmt.Errorf("error verifying DPE leaf: %s", err.Error())
	}

	// Log certificate chains linked to leaf
	if len(chains) != 1 {
		return fmt.Errorf("unexpected number of cert chains: %d", len(chains))
	}
	return nil
}

// Builds Certificate chain verifier parameters.
func buildVerifyOptions(certChain []*x509.Certificate) (*x509.VerifyOptions, error) {
	var err error
	roots := x509.NewCertPool()
	intermediates := x509.NewCertPool()

	// Root certificate is expected to be in the beginning of the chain, the rest are expected to be intermediates.
	roots.AddCert(certChain[0])

	for _, cert := range certChain[1:] {
		if cert.Subject.String() == cert.Issuer.String() {
			return nil, fmt.Errorf("found a self-signed certificate in middle of certificate chain returned by GetCertificateChain")
		}
		intermediates.AddCert(cert)
	}
	opts := x509.VerifyOptions{
		Roots:         roots,
		Intermediates: intermediates,
		CurrentTime:   time.Now().UTC(),
		KeyUsages:     []x509.ExtKeyUsage{x509.ExtKeyUsageAny},
	}

	return &opts, err
}

// Gets KeyUsage bitmap and returns as list of KeyUsage name strings.
func getKeyUsageNames(keyUsage x509.KeyUsage) []string {
	keyUsageNames := []string{}

	if keyUsage&x509.KeyUsageDigitalSignature != 0 {
		keyUsageNames = append(keyUsageNames, "DigitalSignature")
	}

	if keyUsage&x509.KeyUsageContentCommitment != 0 {
		keyUsageNames = append(keyUsageNames, "ContentCommitment")
	}

	if keyUsage&x509.KeyUsageKeyEncipherment != 0 {
		keyUsageNames = append(keyUsageNames, "KeyEncipherment")
	}

	if keyUsage&x509.KeyUsageDataEncipherment != 0 {
		keyUsageNames = append(keyUsageNames, "DataEncipherment")
	}

	if keyUsage&x509.KeyUsageKeyAgreement != 0 {
		keyUsageNames = append(keyUsageNames, "KeyAgreement")
	}

	if keyUsage&x509.KeyUsageCertSign != 0 {
		keyUsageNames = append(keyUsageNames, "CertSign")
	}

	if keyUsage&x509.KeyUsageCRLSign != 0 {
		keyUsageNames = append(keyUsageNames, "CRLSign")
	}

	if keyUsage&x509.KeyUsageEncipherOnly != 0 {
		keyUsageNames = append(keyUsageNames, "EncipherOnly")
	}

	if keyUsage&x509.KeyUsageDecipherOnly != 0 {
		keyUsageNames = append(keyUsageNames, "DecipherOnly")
	}

	return keyUsageNames
}

// Verifies the TCI_Current and TCI_Cumulative of dice tcb information blocks
func verifyDiceTcbDigest(tcbInfo DiceTcbInfo, wantCurrentTCI []byte, lastCumulativeTCI []byte) error {
	var err error

	// Check TCI_CURRENT
	currentTCI := tcbInfo.Fwids[0].Digest
	if !bytes.Equal(currentTCI, wantCurrentTCI) {
		err = fmt.Errorf("unexpected TCI_CURRENT digest, want %v but got %v", wantCurrentTCI, currentTCI)
	}

	// Check TCI_CUMULATIVE against expected cumulative TCI
	wantCumulativeTCI := computeExpectedCumulative(lastCumulativeTCI, currentTCI)
	cumulativeTCI := tcbInfo.Fwids[1].Digest
	if !bytes.Equal(cumulativeTCI, wantCumulativeTCI) {
		err = fmt.Errorf("unexpected TCI_CUMULATIVE value, want %v but got %v", wantCumulativeTCI, cumulativeTCI)
	}
	return err
}

// Checks the FWID block's Digest.
// FWID at index 0 has the TCI_CURRENT as digest
// FWID at index 1 has the TCI_CUMULATIVE as digest
// FWID array always has two digest/hashAlg blocks when "ExtendTci" is supported by DPE profile.
func validateDiceTcbFwids(leafCertBytes []byte, currentTcis [][]byte, digestLen int) error {
	var leafCert *x509.Certificate
	var err error

	// Check whether certificate is DER encoded.
	if leafCert, err = x509.ParseCertificate(leafCertBytes); err != nil {
		return err
	}

	// Get DICE information from MultiTcbInfo Extension
	var multiTcbInfo []DiceTcbInfo
	if multiTcbInfo, err = getMultiTcbInfo(leafCert); err != nil {
		return err
	}

	if len(multiTcbInfo) == 0 {
		return fmt.Errorf("certificate MutliTcbInfo is empty")
	}

	// Calculate expected cumulative value
	defaultTci := make([]byte, digestLen)

	// Check cumulative, current TCI at the last index of  multitcb info
	// It must have default TCI value
	lastIndex := len(multiTcbInfo) - 1
	if !bytes.Equal(multiTcbInfo[lastIndex].Fwids[0].Digest, defaultTci) {
		return fmt.Errorf("current TCI value for first TCB block, want %v but got %v", defaultTci, multiTcbInfo[lastIndex].Fwids[0].Digest)
	}

	if !bytes.Equal(multiTcbInfo[lastIndex].Fwids[1].Digest, defaultTci) {
		return fmt.Errorf("cumulative TCI value for first TCB block, want %v but got %v", defaultTci, multiTcbInfo[lastIndex].Fwids[1].Digest)
	}

	// Check cumulative, current TCI of other indices if any
	lastCumulativeTCI := defaultTci
	multiTcbInfo = multiTcbInfo[:lastIndex]

	for i, tcbinfo := range multiTcbInfo {
		wantCurrentTci := currentTcis[i]
		verifyDiceTcbDigest(tcbinfo, wantCurrentTci, lastCumulativeTCI)
	}
	return err
}<|MERGE_RESOLUTION|>--- conflicted
+++ resolved
@@ -9,13 +9,13 @@
 	"encoding/asn1"
 	"encoding/binary"
 	"fmt"
-	"reflect"
 	"time"
 
 	"golang.org/x/exp/slices"
 )
 
 var (
+	OidExtensionKeyUsage               = asn1.ObjectIdentifier{2, 5, 29, 15}
 	OidExtensionAuthorityKeyIdentifier = asn1.ObjectIdentifier{2, 5, 29, 35}
 	OidExtensionBasicConstraints       = asn1.ObjectIdentifier{2, 5, 29, 19}
 	OidExtensionExtKeyUsage            = asn1.ObjectIdentifier{2, 5, 29, 37}
@@ -109,33 +109,12 @@
 	Recovery
 )
 
-<<<<<<< HEAD
 type TcgMultiTcbInfo = []DiceTcbInfo
-=======
-// This file is used to test the certify key command.
-var (
-	OidExtensionKeyUsage               = asn1.ObjectIdentifier{2, 5, 29, 15}
-	OidExtensionAuthorityKeyIdentifier = asn1.ObjectIdentifier{2, 5, 29, 35}
-	OidExtensionBasicConstraints       = asn1.ObjectIdentifier{2, 5, 29, 19}
-	OidExtensionExtKeyUsage            = asn1.ObjectIdentifier{2, 5, 29, 37}
-	OidExtensionTcgDiceUeid            = asn1.ObjectIdentifier{2, 23, 133, 5, 4, 4}
-	OidExtensionTcgDiceMultiTcbInfo    = asn1.ObjectIdentifier{2, 23, 133, 5, 4, 5}
-	OidExtensionTcgDiceKpIdentityInit  = asn1.ObjectIdentifier{2, 23, 133, 5, 4, 100, 6}
-	OidExtensionTcgDiceKpIdentityLoc   = asn1.ObjectIdentifier{2, 23, 133, 5, 4, 100, 7}
-	OidExtensionTcgDiceKpAttestInit    = asn1.ObjectIdentifier{2, 23, 133, 5, 4, 100, 8}
-	OidExtensionTcgDiceKpAttestLoc     = asn1.ObjectIdentifier{2, 23, 133, 5, 4, 100, 9}
-	OidExtensionTcgDiceKpAssertInit    = asn1.ObjectIdentifier{2, 23, 133, 5, 4, 100, 10}
-	OidExtensionTcgDiceKpAssertLoc     = asn1.ObjectIdentifier{2, 23, 133, 5, 4, 100, 11}
-	OidExtensionTcgDiceKpEca           = asn1.ObjectIdentifier{2, 23, 133, 5, 4, 100, 12}
-	OidSHA256                          = asn1.ObjectIdentifier{2, 16, 840, 1, 101, 3, 4, 2, 1}
-	OidSHA384                          = asn1.ObjectIdentifier{2, 16, 840, 1, 101, 3, 4, 2, 2}
-)
 
 type BasicConstraints struct {
-	IsCA              bool `asn1`
+	IsCA              bool `asn1:"boolean"`
 	PathLenConstraint int  `asn1:"optional"`
 }
->>>>>>> 229cafbe
 
 // A tcg-dice-MultiTcbInfo extension.
 // This extension SHOULD be marked as critical.
@@ -144,16 +123,11 @@
 	for _, ext := range extensions {
 		if ext.Id.Equal(OidExtensionTcgDiceMultiTcbInfo) {
 			if !ext.Critical {
-				return multiTcbInfo, fmt.Errorf("multiTcbInfo extension is not marked as CRITICAL")
+				return multiTcbInfo, fmt.Errorf("TCG DICE MultiTcbInfo extension is not marked as CRITICAL")
 			}
 			_, err := asn1.Unmarshal(ext.Value, &multiTcbInfo)
 			if err != nil {
-<<<<<<< HEAD
-				// multiTcb info is not provided in leaf
-				return multiTcbInfo, fmt.Errorf("failed to unmarshal MultiTcbInfo field: %v", err)
-=======
-				return multiTcbInfo, fmt.Errorf("[ERROR]: Failed to unmarshal MultiTcbInfo field: %v", err)
->>>>>>> 229cafbe
+				return multiTcbInfo, fmt.Errorf("Failed to unmarshal MultiTcbInfo field: %v", err)
 			}
 			break
 		}
@@ -166,11 +140,11 @@
 	for _, ext := range extensions {
 		if ext.Id.Equal(OidExtensionBasicConstraints) {
 			if !ext.Critical {
-				return bc, fmt.Errorf("[ERROR]: BasicConstraints extension is not marked as CRITICAL")
+				return bc, fmt.Errorf("BasicConstraints extension is not marked as CRITICAL")
 			}
 			_, err := asn1.Unmarshal(ext.Value, &bc)
 			if err != nil {
-				return bc, fmt.Errorf("[ERROR]: Failed to unmarshal BasicConstraints extension: %v", err)
+				return bc, fmt.Errorf("Failed to unmarshal BasicConstraints extension: %v", err)
 			}
 			break
 		}
@@ -183,11 +157,11 @@
 	for _, ext := range extensions {
 		if ext.Id.Equal(OidExtensionTcgDiceUeid) {
 			if !ext.Critical {
-				return ueid, fmt.Errorf("[ERROR]: UEID extension is not marked as CRITICAL")
+				return ueid, fmt.Errorf("UEID extension is not marked as CRITICAL")
 			}
 			_, err := asn1.Unmarshal(ext.Value, &ueid)
 			if err != nil {
-				return ueid, fmt.Errorf("[ERROR]: Failed to unmarshal UEID extension: %v", err)
+				return ueid, fmt.Errorf("Failed to unmarshal UEID extension: %v", err)
 			}
 			break
 		}
@@ -200,11 +174,11 @@
 	for _, ext := range extensions {
 		if ext.Id.Equal(OidExtensionExtKeyUsage) {
 			if !ext.Critical {
-				return eku, fmt.Errorf("[ERROR]: ExtKeyUsage extension is not marked as CRITICAL")
+				return eku, fmt.Errorf("ExtKeyUsage extension is not marked as CRITICAL")
 			}
 			_, err := asn1.Unmarshal(ext.Value, &eku)
 			if err != nil {
-				return eku, fmt.Errorf("[ERROR]: Failed to unmarshal ExtKeyUsage extension: %v", err)
+				return eku, fmt.Errorf("Failed to unmarshal ExtKeyUsage extension: %v", err)
 			}
 			break
 		}
@@ -217,11 +191,11 @@
 	for _, ext := range extensions {
 		if ext.Id.Equal(OidExtensionKeyUsage) {
 			if !ext.Critical {
-				return x509.KeyUsage(0), fmt.Errorf("[ERROR]: KeyUsage extension is not marked as CRITICAL")
+				return x509.KeyUsage(0), fmt.Errorf("KeyUsage extension is not marked as CRITICAL")
 			}
 			_, err := asn1.Unmarshal(ext.Value, &usageBits)
 			if err != nil {
-				return x509.KeyUsage(0), fmt.Errorf("[ERROR]: Failed to unmarshal KeyUsage extension: %v", err)
+				return x509.KeyUsage(0), fmt.Errorf("Failed to unmarshal KeyUsage extension: %v", err)
 			}
 			break
 		}
@@ -242,7 +216,7 @@
 	// Get digest size
 	profile, err := c.GetProfile()
 	if err != nil {
-		return outHandle, DiceTcbInfo{}, fmt.Errorf("cannot get profile: %s", err)
+		return outHandle, DiceTcbInfo{}, fmt.Errorf("Cannot get profile: %s", err)
 	}
 
 	digestLen := profile.Profile.GetDigestSize()
@@ -250,7 +224,7 @@
 
 	certifiedKey, err := c.CertifyKey(outHandle, label, CertifyKeyX509, 0)
 	if err != nil {
-		return outHandle, DiceTcbInfo{}, fmt.Errorf("could not certify key: %s", err)
+		return outHandle, DiceTcbInfo{}, fmt.Errorf("Could not certify key: %s", err)
 	}
 
 	outHandle = &certifiedKey.Handle
@@ -270,7 +244,7 @@
 	}
 
 	if len(multiTcbInfo) == 0 {
-		return outHandle, DiceTcbInfo{}, fmt.Errorf("certificate MutliTcbInfo is empty")
+		return outHandle, DiceTcbInfo{}, fmt.Errorf("Certificate MutliTcbInfo is empty")
 	}
 
 	return outHandle, multiTcbInfo[0], nil
@@ -303,7 +277,7 @@
 	msg := ""
 	if len(unknownExtnMap) > 0 {
 		for certSubject, ext := range unknownExtnMap {
-			msg += fmt.Errorf("certificate \"%s\" has unhandled critical extension \"%s\"", certSubject, ext).Error()
+			msg += fmt.Errorf("Certificate \"%s\" has unhandled critical extension \"%s\"", certSubject, ext).Error()
 		}
 		return fmt.Errorf("%s", msg)
 	}
@@ -337,40 +311,9 @@
 	msg := ""
 	if len(unknownKeyUsagesMap) > 0 {
 		for certSubject, ext := range unknownKeyUsagesMap {
-			msg += fmt.Errorf("certificate \"%s\" has unhandled critical extension \"%s\"", certSubject, ext).Error()
+			msg += fmt.Errorf("Certificate \"%s\" has unhandled critical extension \"%s\"", certSubject, ext).Error()
 		}
 		return fmt.Errorf("%s", msg)
-	}
-	return nil
-}
-
-// A tcg-dice-Ueid extension MUST be added
-// UEID extension be populated by the LABEL input parameter to CertifyKey command
-// The extension SHOULD be marked as critical
-func checkTcgUeidExtension(c *x509.Certificate, label []byte) error {
-	isFound := false
-	// Check UEID extension
-	for _, ext := range c.Extensions {
-		if ext.Id.Equal(OidExtensionTcgDiceUeid) {
-			isFound = true
-			if !ext.Critical {
-				return fmt.Errorf("tcg-dice-Ueid extension is NOT marked as CRITICAL")
-			}
-			var ueid TcgUeidExtension = TcgUeidExtension{}
-			_, err := asn1.Unmarshal(ext.Value, &ueid)
-			if err != nil {
-				return fmt.Errorf("unable to unmarshal value of UEID extension, %s", err.Error())
-			}
-
-			if !reflect.DeepEqual(ueid.Ueid, label) {
-				// Ueid extn value doen not match the label
-				return fmt.Errorf("tcg-dice-Ueid value does not match with the \"Label\" of certified key")
-			}
-			break
-		}
-	}
-	if !isFound {
-		return fmt.Errorf("tcg-dice-Ueid extension is missing")
 	}
 	return nil
 }
@@ -381,7 +324,7 @@
 	expectedVendorInfo := make([]byte, 4)
 	binary.BigEndian.PutUint32(expectedVendorInfo, targetLocality)
 	if !bytes.Equal(currentTcbInfo.VendorInfo, expectedVendorInfo) {
-		err = fmt.Errorf("unexpected VendorInfo for current DICE TCB block, want %v but got %v", expectedVendorInfo, currentTcbInfo.VendorInfo)
+		err = fmt.Errorf("Unexpected VendorInfo for current DICE TCB block, want %v but got %v", expectedVendorInfo, currentTcbInfo.VendorInfo)
 	}
 	return err
 }
@@ -393,7 +336,7 @@
 	expectedTciTypeBytes := make([]byte, 4)
 	binary.BigEndian.PutUint32(expectedTciTypeBytes, expectedTciType)
 	if !bytes.Equal(currentTcbInfo.Type, expectedTciTypeBytes) {
-		err = fmt.Errorf("unexpected TCI type for current DICE TCB block, want %v but got %v", expectedTciTypeBytes, currentTcbInfo.Type)
+		err = fmt.Errorf("Unexpected TCI type for current DICE TCB block, want %v but got %v", expectedTciTypeBytes, currentTcbInfo.Type)
 	}
 	return err
 }
@@ -402,99 +345,10 @@
 func checkDiceTcbHashAlgorithm(currentTcbInfo DiceTcbInfo, hashAlg asn1.ObjectIdentifier) error {
 	for _, fwid := range currentTcbInfo.Fwids {
 		if !fwid.HashAlg.Equal(hashAlg) {
-			return fmt.Errorf("unexpected hash algorithm in FWID block, expected %s but got %s", hashAlg, fwid.HashAlg)
+			return fmt.Errorf("Unexpected hash algorithm in FWID block, expected %s but got %s", hashAlg, fwid.HashAlg)
 		}
 	}
 	return nil
-}
-
-// Checks whether certificate extended key usage is as per spec
-// OID for ExtendedKeyUsage Extension: 2.5.29.37
-// The ExtendedKeyUsage extension SHOULD be marked as critical
-// If IsCA = true, the extension SHOULD contain tcg-dice-kp-eca
-// If IsCA = false, the extension SHOULD contain tcg-dice-kp-attestLoc
-func checkExtendedKeyUsages(c *x509.Certificate) error {
-	extKeyUsage := []asn1.ObjectIdentifier{}
-
-	for _, ext := range c.Extensions {
-		if ext.Id.Equal(OidExtensionExtKeyUsage) { // OID for ExtKeyUsage extension
-			// Extract the OID value from the extension
-			_, err := asn1.Unmarshal(ext.Value, &extKeyUsage)
-			if err != nil {
-				return fmt.Errorf("unable to unmarshal the Extended Key Usage extension: %v", err)
-			}
-
-			if !ext.Critical {
-				return fmt.Errorf("extended key usage is not marked critical")
-			}
-			break
-		}
-	}
-
-	if len(extKeyUsage) == 0 {
-		return fmt.Errorf("extended key usage is empty")
-	}
-
-	// Iterate over the OIDs in the ExtKeyUsage extension
-	isExtendedKeyUsageValid := false
-	var expectedKeyUsage asn1.ObjectIdentifier
-	expectedKeyUsageName := ""
-	if c.IsCA {
-		expectedKeyUsage = OidExtensionTcgDiceKpEca
-		expectedKeyUsageName = "tcg-dice-kp-eca"
-	} else {
-		expectedKeyUsage = OidExtensionTcgDiceKpAttestLoc
-		expectedKeyUsageName = "tcg-dice-kp-attest-loc"
-	}
-
-	for _, oid := range extKeyUsage {
-		if oid.Equal(expectedKeyUsage) {
-			isExtendedKeyUsageValid = true
-			break
-		}
-	}
-	if !isExtendedKeyUsageValid {
-		return fmt.Errorf("certificate has IsCA: %v  and does not contain specified key usage: %s", c.IsCA, expectedKeyUsageName)
-	}
-	return nil
-}
-
-// Checks for KeyUsage Extension as per spec
-// If IsCA = true, KeyUsage extension MUST contain DigitalSignature and KeyCertSign
-// If IsCA = false, KeyUsage extension MUST contain  only DigitalSignature
-func checkKeyExtensions(c *x509.Certificate) error {
-	var allowedKeyUsages x509.KeyUsage
-	var err error
-
-	if c.IsCA {
-		allowedKeyUsages = x509.KeyUsageDigitalSignature | x509.KeyUsageCertSign
-	} else {
-		allowedKeyUsages = x509.KeyUsageDigitalSignature
-	}
-
-	certKeyUsageList := getKeyUsageNames(c.KeyUsage)
-	allowedKeyUsageList := getKeyUsageNames(allowedKeyUsages)
-	if c.KeyUsage != allowedKeyUsages {
-		err = fmt.Errorf("certificate has IsCA: %v and has got %v but want %v", c.IsCA, certKeyUsageList, allowedKeyUsageList)
-	}
-	return err
-
-}
-
-// Validates basic constraints in certificate against the input flag passed to CertifyKey command
-// BasicConstraints extension MUST be included
-// If CertifyKey AddIsCA is set, IsCA MUST be set to true.
-// If CertifyKey AddIsCA is NOT set, IsCA MUST be set to false
-func checkBasicConstraints(c *x509.Certificate, flags CertifyKeyFlags) error {
-	var err error
-	flagsBuf := &bytes.Buffer{}
-	binary.Write(flagsBuf, binary.LittleEndian, flags)
-
-	flagIsCA := CertifyAddIsCA&flags != 0
-	if flagIsCA != c.IsCA {
-		err = fmt.Errorf("basic constraint IsCA must be %v, got %v", flagIsCA, c.IsCA)
-	}
-	return err
 }
 
 // Builds and verifies certificate chain.
@@ -522,12 +376,12 @@
 	chains, err := leafCert.Verify(*opts)
 	if err != nil {
 		// Unable to build certificate chain from leaf to root
-		return fmt.Errorf("error verifying DPE leaf: %s", err.Error())
+		return fmt.Errorf("Error verifying DPE leaf: %s", err.Error())
 	}
 
 	// Log certificate chains linked to leaf
 	if len(chains) != 1 {
-		return fmt.Errorf("unexpected number of cert chains: %d", len(chains))
+		return fmt.Errorf("Unexpected number of cert chains: %d", len(chains))
 	}
 	return nil
 }
@@ -543,7 +397,7 @@
 
 	for _, cert := range certChain[1:] {
 		if cert.Subject.String() == cert.Issuer.String() {
-			return nil, fmt.Errorf("found a self-signed certificate in middle of certificate chain returned by GetCertificateChain")
+			return nil, fmt.Errorf("Found a self-signed certificate in middle of certificate chain returned by GetCertificateChain")
 		}
 		intermediates.AddCert(cert)
 	}
@@ -607,14 +461,14 @@
 	// Check TCI_CURRENT
 	currentTCI := tcbInfo.Fwids[0].Digest
 	if !bytes.Equal(currentTCI, wantCurrentTCI) {
-		err = fmt.Errorf("unexpected TCI_CURRENT digest, want %v but got %v", wantCurrentTCI, currentTCI)
+		err = fmt.Errorf("Unexpected TCI_CURRENT digest, want %v but got %v", wantCurrentTCI, currentTCI)
 	}
 
 	// Check TCI_CUMULATIVE against expected cumulative TCI
 	wantCumulativeTCI := computeExpectedCumulative(lastCumulativeTCI, currentTCI)
 	cumulativeTCI := tcbInfo.Fwids[1].Digest
 	if !bytes.Equal(cumulativeTCI, wantCumulativeTCI) {
-		err = fmt.Errorf("unexpected TCI_CUMULATIVE value, want %v but got %v", wantCumulativeTCI, cumulativeTCI)
+		err = fmt.Errorf("Unexpected TCI_CUMULATIVE value, want %v but got %v", wantCumulativeTCI, cumulativeTCI)
 	}
 	return err
 }
@@ -634,12 +488,12 @@
 
 	// Get DICE information from MultiTcbInfo Extension
 	var multiTcbInfo []DiceTcbInfo
-	if multiTcbInfo, err = getMultiTcbInfo(leafCert); err != nil {
+	if multiTcbInfo, err = getMultiTcbInfo(leafCert.Extensions); err != nil {
 		return err
 	}
 
 	if len(multiTcbInfo) == 0 {
-		return fmt.Errorf("certificate MutliTcbInfo is empty")
+		return fmt.Errorf("Certificate MutliTcbInfo is empty")
 	}
 
 	// Calculate expected cumulative value
@@ -649,11 +503,11 @@
 	// It must have default TCI value
 	lastIndex := len(multiTcbInfo) - 1
 	if !bytes.Equal(multiTcbInfo[lastIndex].Fwids[0].Digest, defaultTci) {
-		return fmt.Errorf("current TCI value for first TCB block, want %v but got %v", defaultTci, multiTcbInfo[lastIndex].Fwids[0].Digest)
+		return fmt.Errorf("Current TCI value for first TCB block, want %v but got %v", defaultTci, multiTcbInfo[lastIndex].Fwids[0].Digest)
 	}
 
 	if !bytes.Equal(multiTcbInfo[lastIndex].Fwids[1].Digest, defaultTci) {
-		return fmt.Errorf("cumulative TCI value for first TCB block, want %v but got %v", defaultTci, multiTcbInfo[lastIndex].Fwids[1].Digest)
+		return fmt.Errorf("Cumulative TCI value for first TCB block, want %v but got %v", defaultTci, multiTcbInfo[lastIndex].Fwids[1].Digest)
 	}
 
 	// Check cumulative, current TCI of other indices if any
