--- conflicted
+++ resolved
@@ -6,11 +6,6 @@
 	"bytes"
 	"crypto/ecdsa"
 	"crypto/elliptic"
-<<<<<<< HEAD
-	"crypto/sha256"
-	"crypto/sha512"
-=======
->>>>>>> ac339f6e
 	"crypto/x509"
 	"encoding/asn1"
 	"encoding/binary"
@@ -428,32 +423,6 @@
 	}
 }
 
-<<<<<<< HEAD
-// A tcg-dice-MultiTcbInfo extension.
-// This extension SHOULD be marked as critical.
-func checkCertifyKeyMultiTcbInfoExtensionStructure(t *testing.T, c *x509.Certificate) (TcgMultiTcbInfo, error) {
-	t.Helper()
-	var multiTcbInfo TcgMultiTcbInfo
-	var err error
-
-	// Check MultiTcbInfo Extension
-	//tcg-dice-MultiTcbInfo extension
-	for _, ext := range c.Extensions {
-		if ext.Id.Equal(OidExtensionTcgDiceMultiTcbInfo) { // OID for Tcg Dice MultiTcbInfo
-			if !ext.Critical {
-				t.Errorf("[ERROR]: TCG DICE MultiTcbInfo extension is not marked as CRITICAL")
-			}
-			_, err = asn1.Unmarshal(ext.Value, &multiTcbInfo)
-			if err != nil {
-				// multiTcb info is not provided in leaf
-				t.Errorf("[ERROR]: Failed to unmarshal MultiTcbInfo field: %v", err)
-			}
-			break
-		}
-	}
-	return multiTcbInfo, err
-}
-
 // Checks whether the VendorInfo is 4-bytes TARGET_LOCALITY parameter
 func checkDiceTcbVendorInfo(t *testing.T, multiTcbInfo []DiceTcbInfo, targetLocality uint32) {
 	isMatchFound := false
@@ -535,8 +504,6 @@
 	}
 }
 
-=======
->>>>>>> ac339f6e
 // Checks whether certificate extended key usage is as per spec
 // OID for ExtendedKeyUsage Extension: 2.5.29.37
 // The ExtendedKeyUsage extension SHOULD be marked as critical
@@ -633,11 +600,7 @@
 }
 
 // Validates X509 fields in certificate returned by CertifyKey command.
-<<<<<<< HEAD
-func validateCertifyKeyCert(t *testing.T, c *x509.Certificate, flags uint32, label []byte) {
-=======
 func validateCertifyKeyCert(t *testing.T, c *x509.Certificate, flags CertifyKeyFlags, label []byte) {
->>>>>>> ac339f6e
 	t.Helper()
 
 	// Check for basic constraints extension
@@ -654,14 +617,10 @@
 	checkCertifyKeyTcgUeidExtension(t, c, label)
 
 	// Check MultiTcbInfo Extension structure
-<<<<<<< HEAD
-	checkCertifyKeyMultiTcbInfoExtensionStructure(t, c)
-=======
 	_, err := getMultiTcbInfo(c)
 	if err != nil {
 		t.Error(err)
 	}
->>>>>>> ac339f6e
 }
 
 // Parses X509 certificate
@@ -739,10 +698,6 @@
 	return x509Cert
 }
 
-<<<<<<< HEAD
-// Builds certificate chain and calls to validateSignature on each chain.
-func checkLeafCertChain(t *testing.T, certChain []*x509.Certificate, leafCert *x509.Certificate) {
-=======
 func testCertifyKey(d TestDPEInstance, c DPEClient, t *testing.T, simulation bool) {
 	handle := getInitialContextHandle(d, c, t, simulation)
 	defer func() {
@@ -818,7 +773,6 @@
 
 // Builds and verifies certificate chain.
 func validateLeafCertChain(t *testing.T, certChain []*x509.Certificate, leafCert *x509.Certificate) {
->>>>>>> ac339f6e
 	t.Helper()
 	certsToProcess := []*x509.Certificate{leafCert}
 
@@ -922,20 +876,12 @@
 	}
 
 	// Parse the DER-encoded public key
-<<<<<<< HEAD
-	pubKey, err := x509.ParsePKIXPublicKey(publicKeyDer)
-=======
 	pubKeyInCert, err := x509.ParsePKIXPublicKey(publicKeyDer)
->>>>>>> ac339f6e
 	if err != nil {
 		t.Fatalf("[FATAL]: Failed to parse DER-encoded public key: %v", err)
 	}
 
-<<<<<<< HEAD
-	if _, ok := pubKey.(*ecdsa.PublicKey); !ok {
-=======
 	if _, ok := pubKeyInCert.(*ecdsa.PublicKey); !ok {
->>>>>>> ac339f6e
 		t.Fatal("[FATAL]: Public key is not a ecdsa key")
 	}
 
@@ -958,15 +904,6 @@
 		return
 	}
 
-<<<<<<< HEAD
-	if !(pubKeyInResponse.Equal(pubKey)) {
-		t.Errorf("[ERROR]: Public key returned in response must match the Public Key Info in the leaf certificate.")
-	}
-}
-
-// Checks whether the context handle is unchanged after sign command when default context handle is used.
-func testCertifyKeyRespHandle(res CertifiedKey, t *testing.T, handle *ContextHandle) {
-=======
 	if !(pubKeyInResponse.Equal(pubKeyInCert)) {
 		t.Errorf("[ERROR]: Public key returned in response must match the Public Key Info in the certificate.")
 	}
@@ -974,17 +911,12 @@
 
 // Checks whether the context handle is unchanged after certifyKey command when default context handle is used.
 func checkCertifyKeyRespHandle(res CertifiedKey, t *testing.T, handle *ContextHandle) {
->>>>>>> ac339f6e
 	if *handle != DefaultContextHandle {
 		t.Logf("[LOG]: Handle is not default context, skipping check...")
 		return
 	}
 
 	if res.Handle != *handle {
-<<<<<<< HEAD
-		t.Errorf("[ERROR]: Handle must be unchanged by Signing, want original handle %v but got %v", handle, res.Handle)
-=======
 		t.Errorf("[ERROR]: Handle must be unchanged by CertifyKey, want original handle %v but got %v", handle, res.Handle)
->>>>>>> ac339f6e
 	}
 }